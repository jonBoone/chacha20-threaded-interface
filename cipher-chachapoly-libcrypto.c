/*
 * Copyright (c) 2013 Damien Miller <djm@mindrot.org>
 *
 * Permission to use, copy, modify, and distribute this software for any
 * purpose with or without fee is hereby granted, provided that the above
 * copyright notice and this permission notice appear in all copies.
 *
 * THE SOFTWARE IS PROVIDED "AS IS" AND THE AUTHOR DISCLAIMS ALL WARRANTIES
 * WITH REGARD TO THIS SOFTWARE INCLUDING ALL IMPLIED WARRANTIES OF
 * MERCHANTABILITY AND FITNESS. IN NO EVENT SHALL THE AUTHOR BE LIABLE FOR
 * ANY SPECIAL, DIRECT, INDIRECT, OR CONSEQUENTIAL DAMAGES OR ANY DAMAGES
 * WHATSOEVER RESULTING FROM LOSS OF USE, DATA OR PROFITS, WHETHER IN AN
 * ACTION OF CONTRACT, NEGLIGENCE OR OTHER TORTIOUS ACTION, ARISING OUT OF
 * OR IN CONNECTION WITH THE USE OR PERFORMANCE OF THIS SOFTWARE.
 */

/* $OpenBSD: cipher-chachapoly-libcrypto.c,v 1.1 2020/04/03 04:32:21 djm Exp $ */

#include "includes.h"
#ifdef WITH_OPENSSL
#include "openbsd-compat/openssl-compat.h"
#endif

#if defined(HAVE_EVP_CHACHA20) && !defined(HAVE_BROKEN_CHACHA20)

#include <sys/types.h>
#include <stdarg.h> /* needed for log.h */
#include <string.h>
#include <stdio.h>  /* needed for misc.h */

#include <openssl/evp.h>

#include "log.h"
#include "sshbuf.h"
#include "ssherr.h"
#include "cipher-chachapoly.h"

#define LVL_INDENT  "  "
#define MAX_THREADS 4
#define findent(file, lvl, str) for (int c=0;c<lvl;c++) fprintf(file, "%s", str);

struct chachapoly_ctx {
	EVP_CIPHER_CTX *main_evp, *header_evp;
};

struct chachathread {
	u_int index;
	u_char *dest;
	u_char *src;
	u_int startpos;
	u_int len;
	u_int aadlen;
	u_int curpos;
	pthread_t tid;
	u_char *seqbuf;
	struct chachapoly_ctx *ctx;
	int response;
} chachathread;

<<<<<<< HEAD
pthread_mutex_t lock;
pthread_cond_t cond;
int threadcount;
int test_val; // just to track things in the thread func
int chunk_num;
=======
static CRYPTO_ONCE once = CRYPTO_ONCE_STATIC_INIT;
static CRYPTO_RWLOCK *cryptolock;

int total = 0;
int joined = 0;
int threadcount = 0;
u_int bytecount = 0;
pthread_mutex_t lock;
pthread_cond_t cond;

static void myinit(void) {
	cryptolock = CRYPTO_THREAD_lock_new();
}

static int mylock(void) {
	if (!CRYPTO_THREAD_run_once(&once, *myinit) || cryptolock == NULL)
		return 0;
	return CRYPTO_THREAD_write_lock(cryptolock);
}

static int myunlock(void) {
	return CRYPTO_THREAD_unlock(cryptolock);
}
>>>>>>> 1933696d

struct chachapoly_ctx *
chachapoly_new(const u_char *key, u_int keylen)
{
	struct chachapoly_ctx *ctx;

	if (keylen != (32 + 32)) /* 2 x 256 bit keys */
		return NULL;
	if ((ctx = calloc(1, sizeof(*ctx))) == NULL)
		return NULL;
	if ((ctx->main_evp = EVP_CIPHER_CTX_new()) == NULL ||
	    (ctx->header_evp = EVP_CIPHER_CTX_new()) == NULL)
		goto fail;
	if (!EVP_CipherInit(ctx->main_evp, EVP_chacha20(), key, NULL, 1))
		goto fail;
	if (!EVP_CipherInit(ctx->header_evp, EVP_chacha20(), key + 32, NULL, 1))
		goto fail;
	if (EVP_CIPHER_CTX_iv_length(ctx->header_evp) != 16)
		goto fail;
	return ctx;
 fail:
	chachapoly_free(ctx);
	return NULL;
}

void
chachapoly_free(struct chachapoly_ctx *cpctx)
{
	if (cpctx == NULL)
		return;
	EVP_CIPHER_CTX_free(cpctx->main_evp);
	EVP_CIPHER_CTX_free(cpctx->header_evp);
	freezero(cpctx, sizeof(*cpctx));
}

/* threaded function */
void *chachapoly_thread_work(void *thread) {
<<<<<<< HEAD
    struct chachathread *localthread = (struct chachathread *)thread;
    int val = 0;
    findent(stderr, 0, LVL_INDENT);
    fprintf(stderr, "00: Thread id %lu running successfully!\n", pthread_self());
    fflush(stderr);
    pthread_mutex_lock(&lock);
    val = EVP_Cipher(localthread->ctx->main_evp, localthread->dest + localthread->aadlen + localthread->curpos,
                     localthread->src + localthread->aadlen, localthread->len);
    pthread_mutex_unlock(&lock);
    if (val < 0) {
        findent(stderr, 1, LVL_INDENT);
        fprintf(stderr, ".01: Thread id %lu cipher fail!\n", pthread_self());
        fflush(stderr);
        localthread->response = SSH_ERR_LIBCRYPTO_ERROR;
    }
    free((void *)localthread->src);
    findent(stderr, 0, LVL_INDENT);
    fprintf(stderr, "01: Thread id %lu exiting!\n", pthread_self());
    fflush(stderr);
    pthread_mutex_lock(&lock);
    findent(stderr, 1, LVL_INDENT);
    fprintf(stderr, ".01: Threadcount is %d of %d\n", threadcount, test_val);
    fflush(stderr);
    threadcount++;
    findent(stderr, 1, LVL_INDENT);
    fprintf(stderr, ".01: Threadcount is now %d of %d\n", threadcount, test_val);
    fflush(stderr);
    pthread_mutex_unlock(&lock);
    pthread_exit(NULL);
    return NULL;
=======
	//total++;
	struct chachathread *localthread = (struct chachathread *)thread;
	int ret = 0;
	int val = 0;
	fprintf(stderr, "Made thread!\n");
	if (mylock()) {
		val = EVP_Cipher(localthread->ctx->main_evp, localthread->dest, localthread->src, localthread->len);
		threadcount++;
		bytecount += localthread->len;
		myunlock();
	} else {
		fprintf (stderr, "FAILED TO GET CRYPTO LOCK\n");
	}
			
	if (val < 0) {
		fprintf(stderr, "Fail cipher\n");
		localthread->response = SSH_ERR_LIBCRYPTO_ERROR;
		ret = SSH_ERR_LIBCRYPTO_ERROR;
	}
	//free((void *)localthread->src);
	fprintf(stderr, "Leaving %lu\n", pthread_self());		
	//pthread_exit(&ret);
	return NULL;
>>>>>>> 1933696d
}


/*
 * chachapoly_crypt() operates as following:
 * En/decrypt with header key 'aadlen' bytes from 'src', storing result
 * to 'dest'. The ciphertext here is treated as additional authenticated
 * data for MAC calculation.
 * En/decrypt 'len' bytes at offset 'aadlen' from 'src' to 'dest'. Use
 * POLY1305_TAGLEN bytes at offset 'len'+'aadlen' as the authentication
 * tag. This tag is written on encryption and verified on decryption.
 */
int
chachapoly_crypt(struct chachapoly_ctx *ctx, u_int seqnr, u_char *dest,
    const u_char *src, u_int len, u_int aadlen, u_int authlen, int do_encrypt)
{
	u_char seqbuf[16]; /* layout: u64 counter || u64 seqno */
	int r = SSH_ERR_INTERNAL_ERROR;
	u_char expected_tag[POLY1305_TAGLEN], poly_key[POLY1305_KEYLEN];
	struct chachathread thread[MAX_THREADS];

	/*
	 * Run ChaCha20 once to generate the Poly1305 key. The IV is the
	 * packet sequence number.
	 */
	memset(seqbuf, 0, sizeof(seqbuf));
	POKE_U64(seqbuf + 8, seqnr);
	memset(poly_key, 0, sizeof(poly_key));
	if (!EVP_CipherInit(ctx->main_evp, NULL, NULL, seqbuf, 1) ||
	    EVP_Cipher(ctx->main_evp, poly_key,
	    poly_key, sizeof(poly_key)) < 0) {
		r = SSH_ERR_LIBCRYPTO_ERROR;
		goto out;
	}

	/* If decrypting, check tag before anything else */
	if (!do_encrypt) {
		const u_char *tag = src + aadlen + len;

		poly1305_auth(expected_tag, src, aadlen + len, poly_key);
		if (timingsafe_bcmp(expected_tag, tag, POLY1305_TAGLEN) != 0) {
			r = SSH_ERR_MAC_INVALID;
			goto out;
		}
	}

	/* Crypt additional data */
	if (aadlen) {
	  if (!EVP_CipherInit(ctx->header_evp, NULL, NULL, seqbuf, 1) ||
		    EVP_Cipher(ctx->header_evp, dest, src, aadlen) < 0) {
			r = SSH_ERR_LIBCRYPTO_ERROR;
			goto out;
		}
	}

        fprintf(stderr, "------------------------------\n");
        findent(stderr, 1, LVL_INDENT);
        fprintf(stderr, "01: len = %d, aadlen = %d seqnr= %d\n", len, aadlen, seqnr);
        fflush(stderr);

	/* max len of the inbound data is 32k. first pass break any len > 8192 into
	   chunks and submit each chunk to a new thread.
	   Determining the block number (for the counter)
	   blocks seem to be 64 bytes (512 bits). So if we move
	   8192 bytes into the keystream we should have to increase the block
	   counter by 128 (8192/64) so ctrnum1 = 1, ctrnum2=129, ctrnum3 = 257,
	   ctrnum4 = 385. Right now I have a dumb way of doing it. Note: seqbuf is a
	   16 byte char array that is used to hold 2 64 byte values. Think of it as
	   2 8 byte registers. You need to roll over each register as it hits 255. */

	/* the next chunk of code is where all the magic happens in terms of the crypto
	   cipher init sets things up at the specific block counter
	   EVP_Cipher actually runs the code.
	   the chachathread struct holds the data passed to the thread
	   for reference:
               struct chachathread {
                   u_char *dest;
                   u_char *src;
                   u_int len;
                   u_int aadlen;
                   u_int curpos;
                   pthread_t tid;
                   u_char *seqbuf;
                   struct chachapoly_ctx *ctx;
                   int response;
                } chachathread; */

	/*
	   basic premise. You have an inbound 'src' and an outbound 'dest'
	   src has the enclear data and dest holds the crypto data. Take the
	   src data and break it down into chunks and process each of those chunk
	   in parallel. The resulting crypto'd chunk can then just be slotted into
	   dest at the appropriate byte location.
	 */

	u_int chunk = 8196; // 8k bytes
	// this chunk size is based on the maximum length passed which is
<<<<<<< HEAD
	// 32784 bytes. Thats 32k +4 bytes. The 4 bytes are the aad

	if (len >= chunk) {
            /* if the length of the inbound datagram is less than */
            /* the chunk size don't bother with threading. */
            //char *srcblk[4];
            findent(stderr, 2, LVL_INDENT);
            fprintf(stderr,".01: len (%d) is > chunk (%d)\n", len, chunk);
            fflush(stderr);

            u_int bufptr = 0; // track where we are in the buffer
            int i = 0; // iterator
            int total_chunks = 0; // holds total number of chunks made
            int joined = 0; // number of threads successfullyj joined
	    threadcount = 0; 
            seqbuf[0] = 1; // set the cc20 sequence counter to 1
            // we only need to initialize once.
            if (!EVP_CipherInit(ctx->main_evp, NULL, NULL, seqbuf, 1)) {
                r = SSH_ERR_LIBCRYPTO_ERROR;
                goto out;
            }


            while (bufptr < len) {
                findent(stderr, 3, LVL_INDENT);
                fprintf(stderr,".01: bufptr < len\n");
                fflush(stderr);
		total_chunks++;
                findent(stderr, 3, LVL_INDENT);
                fprintf(stderr, ".02: aad: %d Len: %d, Buffptr: %d, Chunk: %d Diff: %d total_chunks %d\n", aadlen,
			len, bufptr, chunk, (len-bufptr), total_chunks);
                fflush(stderr);

                if ((len - bufptr) >= chunk) {
                    findent(stderr, 4, LVL_INDENT);
                    fprintf(stderr,".01: len-buftr > chunk\n");
                    fflush(stderr);
                    thread[i].src = malloc(chunk);
                    memcpy(thread[i].src, src+bufptr, chunk);
                    findent(stderr, 4, LVL_INDENT);
                    fprintf(stderr, ".02: bufptr is %d of %d diff %d\n", bufptr, len, (len - bufptr));
                    fflush(stderr);
                    thread[i].curpos = bufptr;
                    thread[i].len = sizeof(thread[i].src);
                    bufptr += chunk;
                } else {
                    findent(stderr, 4, LVL_INDENT);
                    fprintf(stderr,".03: len - bufptr < chunk\n");
                    fflush(stderr);
                    thread[i].src = malloc(len-bufptr);
                    memcpy(thread[i].src, src+bufptr, (len-bufptr));
                    findent(stderr, 4, LVL_INDENT);
                    fprintf(stderr,".04: bufptr1 is %d of %d diff %d\n", bufptr, len, (len - bufptr));
                    fflush(stderr);
                    thread[i].curpos = bufptr;
                    thread[i].len = sizeof(thread[i].src);
                    bufptr = len;
                }

                if (bufptr == len) {
                    findent(stderr, 4, LVL_INDENT);
                    fprintf(stderr, ".05: bfptr and len match\n");
                    fflush(stderr);
                }
                findent(stderr, 3, LVL_INDENT);
                fprintf(stderr,".03: chunk %d of size %d made\n", i, thread[i].len);
                fflush(stderr);
                i++;
                //total_chunks++;
            } /* while  */
	    test_val = total_chunks; /* global to use in thread fun to compare thread count*/
	                             /* get rid of this later */
            for (i = 0; i < total_chunks; i++) {
                findent(stderr, 3, LVL_INDENT);
                fprintf(stderr,".04: building struct %d\n", i);
                fflush(stderr);

                // not the right way to do this but
                // we use this to set the chacha counter to the correct
                // value based on how many 512bit blocks we are passing.
                // this assumes we are using 8196 byte chunks.
                switch (i) {
                case 0:
                    seqbuf[0] = 1;
                    break;
                case 1:
                    seqbuf[0] = 127;
                    break;
                case 2:
                    seqbuf[0] = 255;
                    seqbuf[1] = 1;
                    break;
                case 3:
                    seqbuf[0] = 255;
                    seqbuf[1] = 127;
                    break;
                default:
                    findent(stderr, 4, LVL_INDENT);
                    fprintf(stderr, ".01: unexpected number of chunks %d\n", i);
                    fflush(stderr);
                }

                //fill the struct for the thread
                thread[i].dest = dest; // this is the u_char dest var passed into this function
                thread[i].aadlen = aadlen;
                thread[i].seqbuf = seqbuf;
                thread[i].ctx = ctx;
                thread[i].response = 0;
            } /* for  */

            for (i=0; i < total_chunks; i++) {
                // moved from prior loop as a test.
                findent(stderr, 3, LVL_INDENT);
                fprintf(stderr,".05: attempting to make thread id %lu (%d of %d)\n", thread[i].tid, i+1, total_chunks);
                fflush(stderr);
                pthread_create(&thread[i].tid, NULL, &chachapoly_thread_work, (void *)&thread[i]);
                findent(stderr, 3, LVL_INDENT);
                fprintf(stderr,".05: %d of %d %lu MADE\n", i+1, total_chunks, thread[i].tid);
                fflush(stderr);
                findent(stderr, 3, LVL_INDENT);
                fprintf(stderr, ".06: attempting to join any remaining threads\n");
                fflush(stderr);
                int ptk_result;
                if ((ptk_result = pthread_kill(thread[i].tid, 0)) != 0) {
                    switch (ptk_result) {
                    case ESRCH:
                        findent(stderr, 4, LVL_INDENT);
                        fprintf(stderr, ".01: pthread_kill failure: No thread id %lu in %s\n", thread[i].tid, __FUNCTION__);
                        fflush(stderr);
                        break;
                    case EINVAL:
                        findent(stderr, 4, LVL_INDENT);
                        fprintf(stderr,".02: pthread_kill failure: Invalid thread id %lu in %s\n", thread[i].tid, __FUNCTION__);
                        fflush(stderr);
                        break;
                    default:
                        findent(stderr, 4, LVL_INDENT);
                        debug (".03: joining %lu\n", thread[i].tid);
                        fflush(stderr);
                        switch (pthread_join(thread[i].tid, NULL)) {
                        case EDEADLK:
                            findent(stderr, 5, LVL_INDENT);
                            fprintf(stderr,".01 pthread_join failure: Thread id %lu deadlock detected in %s\n, ", thread[i].tid, __FUNCTION__);
                            fflush(stderr);
                            break;
                        case EINVAL:
                            findent(stderr, 5, LVL_INDENT);
                            fprintf(stderr, ".02 pthread_join failure: Invalid thread id %lu in %s\n", thread[i].tid, __FUNCTION__);
                            fflush(stderr);
                            break;
                        case ESRCH:
                            findent(stderr, 5, LVL_INDENT);
                            fprintf(stderr, ".03 pthread_join failure: No thread id %lu in %s\n", thread[i].tid, __FUNCTION__);
                            fflush(stderr);
                            break;
                        default:
                            findent(stderr, 5, LVL_INDENT);
                            fprintf(stderr, ".04 pthread_join success: joined thread id %lu in %s\n", thread[i].tid, __FUNCTION__);
                            fflush(stderr);
                            joined++;
                        }
                    }
                }

                findent(stderr, 3, LVL_INDENT);
                fprintf(stderr,".07: %d of %d %lu JOIN\n", i, total_chunks, thread[i].tid);
                fflush(stderr);
                //if (thread[i].response == SSH_ERR_LIBCRYPTO_ERROR) {
                //	fprintf(stderr,"Whoops!\n");
                //	goto out;
                //}
                findent(stderr, 3, LVL_INDENT);
                fprintf(stderr, ".08: Exiting join loop\ntotal: %d joined %d\n", total_chunks, joined);
                fflush(stderr);
            } /* for  */
	    pthread_mutex_lock(&lock);
	    while (threadcount < total_chunks) {
		    findent(stderr, 0, LVL_INDENT);
		    fprintf(stderr, "09: In while loop - TCOUNT %d and CHUNKS %d\n", threadcount, total_chunks);
		    fflush(stderr);
		    pthread_cond_wait(&cond, &lock);
	    }
	    pthread_mutex_unlock(&lock);
=======
	// 32784 bytes. Thats 32k +4 bytes. The 4 bytes are the aad 

	if (len >= chunk) { /* if the length of the inbound datagram is less than */
		            /* the chunk size don't bother with threading. */ 
		//char *srcblk[4];
		fprintf(stderr,"1: len is > chunk\n");

		u_int bufptr = 0; // track where we are in the buffer
		int i = 0; // iterator
		int k = 0; // holds max iterator value
		seqbuf[0] = 1; // set the cc20 sequence counter to 1
		// we only need to initialize once.
		if (mylock()) {
			if (!EVP_CipherInit(ctx->main_evp, NULL, NULL, seqbuf, 1)) {
				r = SSH_ERR_LIBCRYPTO_ERROR;
				goto out;
			}
			myunlock();
		} else {
			fprintf(stderr,"COULD NOT GET LOCK\n");
		}			
		while (bufptr < len) {
			fprintf(stderr,"2: bufptr < len\n");

			fprintf(stderr, "aad: %d Len: %d, Buffptr: %d, Chunk: %d Diff: %d\n", aadlen, len, bufptr, chunk, (len-bufptr));
			thread[i].startpos = bufptr;
			if ((len - bufptr) >= chunk) {
				fprintf(stderr,"3: len-buftr > chunk\n");
				thread[i].src = malloc(chunk);
				memcpy(thread[i].src, src+aadlen+bufptr, chunk);
				fprintf(stderr, "bufptr is %d of %d diff %d\n", bufptr, len, (len - bufptr));
				thread[i].curpos = bufptr;
				thread[i].len = chunk;
				thread[i].seqbuf = seqbuf;
				bufptr += chunk;
			} else {
				fprintf(stderr,"4: len - bufptr < chunk\n");
				thread[i].src = malloc(len-bufptr);
				memcpy(thread[i].src, src+aadlen+bufptr, (len-bufptr));
				fprintf(stderr,"bufptr1 is %d of %d diff %d\n", bufptr, len, (len - bufptr));
				thread[i].curpos = bufptr;
				thread[i].len = len-bufptr;
				thread[i].seqbuf = seqbuf;
				bufptr = len;
			}
			thread[i].index = i;
			if (bufptr == len) {
				fprintf(stderr, "bfptr and len match\n");
			}
			i++;
			k = i;
			fprintf(stderr,"5: leaving chunking \n");

			}
		for (i = 0; i < k; i++) {
			fprintf(stderr,"6: building structs\n");
			if (thread[i].curpos == 0) 
				seqbuf[0] = 1;
			else
				POKE_U64_LITTLE(seqbuf, thread[i].curpos/64);
			for (int j = 0; j < 16; j++) {
				fprintf(stderr, "%d: seqbuf[%d] = %d for bufptr %d, (%d)\n", i, j, thread[i].seqbuf[j], thread[i].curpos, thread[i].curpos/64);
			}
			/* if (mylock()) {		 */
			/* 	if (!EVP_CipherInit(ctx->main_evp, NULL, NULL, seqbuf, 1)) { */
			/* 		fprintf (stderr, "FAILED TO INIT!!!\n"); */
			/* 	} */
			/* 	thread[i].ctx = ctx; */
			/* 	myunlock(); */
			/* } else { */
			/* 	fprintf(stderr, "FAILED TO GET LOCK"); */
			/* } */
					
			//fprintf(stderr, "i is %d, len is %d, srcblk[%d] is %d\n", i, len, i, thread[i].len);
			
			//fill the struct for the thread
			thread[i].dest = malloc(thread[i].len);
			thread[i].aadlen = aadlen;
			thread[i].ctx = ctx;
			thread[i].response = 0;
			pthread_create(&thread[i].tid, NULL, chachapoly_thread_work, (void *)&thread[i]);
			//fprintf (stderr, "creating thread %lu\n", threadlist[i]);
			total++;
			}

		for (i=0; i < k; i++) {
			fprintf(stderr, "Threadcount is %d\n", threadcount);
			// moved from prior loop as a test. 
			//pthread_create(&thread[i].tid, NULL, chachapoly_thread_work, (void *)&thread[i]);

			fprintf(stderr,"%d of %d %lu MADE\n", i, k, thread[i].tid);
			if (pthread_kill(thread[i].tid, 0) != 0)
				fprintf(stderr,"pthread_join failure: Invalid thread id %lu in %s", thread[i].tid, __FUNCTION__);
			else {
				debug ("Joining %lu", thread[i].tid);
				pthread_join(thread[i].tid, NULL);
				joined++;
			}
			fprintf(stderr,"%d of %d %lu JOIN\n", i, k, thread[i].tid);
			if (thread[i].response == SSH_ERR_LIBCRYPTO_ERROR) {
				fprintf(stderr,"Whoops!\n");
				goto out;
			}
			//sleep(1);
		}
		fprintf(stderr, "Exiting join loop\ntotal: %d joined %d\n", total, joined);
		fprintf(stderr, "bytecount is %d of %d\n", bytecount, len);
		while (bytecount < len) {
			fprintf(stderr, "--------------------FUCK-----------------\n");
			pthread_cond_wait(&cond, &lock);
		}
		threadcount = 0;
		bytecount = 0;
		
		for (i = 0; i < k; i++) {
			fprintf(stderr, "Index: %d, startpos: %d, length: %d\n", thread[i].index, thread[i].startpos, thread[i].len);
			pthread_mutex_lock(&lock);
			memcpy (dest+aadlen+(thread[i].startpos), thread[i].dest, thread[i].len);
			pthread_mutex_unlock(&lock);
			free(thread[i].src);
			free(thread[i].dest);			
		}
		
>>>>>>> 1933696d
	} else { /*non threaded cc20 method*/
		findent(stderr, 2, LVL_INDENT);
		fprintf(stderr, ".02: len %d too small for threading\n", len);
		fflush(stderr);
		/* Set Chacha's block counter to 1 */
            seqbuf[0] = 1;
            if (!EVP_CipherInit(ctx->main_evp, NULL, NULL, seqbuf, 1) ||
                EVP_Cipher(ctx->main_evp, dest + aadlen, src + aadlen, len) < 0) {
		    r = SSH_ERR_LIBCRYPTO_ERROR;
		    goto out;
            }
	}
	
        findent(stderr, 1, LVL_INDENT);
	fprintf(stderr, "02: Exiting chunk loop\n");
        fflush(stderr);
	
	/* If encrypting, calculate and append tag */
	if (do_encrypt) {
            poly1305_auth(dest + aadlen + len, dest, aadlen + len,
                          poly_key);
	}
	r = 0;
out:
	explicit_bzero(expected_tag, sizeof(expected_tag));
	explicit_bzero(seqbuf, sizeof(seqbuf));
	explicit_bzero(poly_key, sizeof(poly_key));
        findent(stderr, 1, LVL_INDENT);
	fprintf(stderr, "03: Exiting function loop\n");
        fflush(stderr);
	return r;
}

/* Decrypt and extract the encrypted packet length */
int
chachapoly_get_length(struct chachapoly_ctx *ctx,
    u_int *plenp, u_int seqnr, const u_char *cp, u_int len)
{
	u_char buf[4], seqbuf[16];

	if (len < 4)
		return SSH_ERR_MESSAGE_INCOMPLETE;
	memset(seqbuf, 0, sizeof(seqbuf));
	POKE_U64(seqbuf + 8, seqnr);
	if (!EVP_CipherInit(ctx->header_evp, NULL, NULL, seqbuf, 0))
		return SSH_ERR_LIBCRYPTO_ERROR;
	if (EVP_Cipher(ctx->header_evp, buf, (u_char *)cp, sizeof(buf)) < 0)
		return SSH_ERR_LIBCRYPTO_ERROR;
	*plenp = PEEK_U32(buf);
	return 0;
}
#endif /* defined(HAVE_EVP_CHACHA20) && !defined(HAVE_BROKEN_CHACHA20) */<|MERGE_RESOLUTION|>--- conflicted
+++ resolved
@@ -57,13 +57,6 @@
 	int response;
 } chachathread;
 
-<<<<<<< HEAD
-pthread_mutex_t lock;
-pthread_cond_t cond;
-int threadcount;
-int test_val; // just to track things in the thread func
-int chunk_num;
-=======
 static CRYPTO_ONCE once = CRYPTO_ONCE_STATIC_INIT;
 static CRYPTO_RWLOCK *cryptolock;
 
@@ -87,7 +80,6 @@
 static int myunlock(void) {
 	return CRYPTO_THREAD_unlock(cryptolock);
 }
->>>>>>> 1933696d
 
 struct chachapoly_ctx *
 chachapoly_new(const u_char *key, u_int keylen)
@@ -125,38 +117,6 @@
 
 /* threaded function */
 void *chachapoly_thread_work(void *thread) {
-<<<<<<< HEAD
-    struct chachathread *localthread = (struct chachathread *)thread;
-    int val = 0;
-    findent(stderr, 0, LVL_INDENT);
-    fprintf(stderr, "00: Thread id %lu running successfully!\n", pthread_self());
-    fflush(stderr);
-    pthread_mutex_lock(&lock);
-    val = EVP_Cipher(localthread->ctx->main_evp, localthread->dest + localthread->aadlen + localthread->curpos,
-                     localthread->src + localthread->aadlen, localthread->len);
-    pthread_mutex_unlock(&lock);
-    if (val < 0) {
-        findent(stderr, 1, LVL_INDENT);
-        fprintf(stderr, ".01: Thread id %lu cipher fail!\n", pthread_self());
-        fflush(stderr);
-        localthread->response = SSH_ERR_LIBCRYPTO_ERROR;
-    }
-    free((void *)localthread->src);
-    findent(stderr, 0, LVL_INDENT);
-    fprintf(stderr, "01: Thread id %lu exiting!\n", pthread_self());
-    fflush(stderr);
-    pthread_mutex_lock(&lock);
-    findent(stderr, 1, LVL_INDENT);
-    fprintf(stderr, ".01: Threadcount is %d of %d\n", threadcount, test_val);
-    fflush(stderr);
-    threadcount++;
-    findent(stderr, 1, LVL_INDENT);
-    fprintf(stderr, ".01: Threadcount is now %d of %d\n", threadcount, test_val);
-    fflush(stderr);
-    pthread_mutex_unlock(&lock);
-    pthread_exit(NULL);
-    return NULL;
-=======
 	//total++;
 	struct chachathread *localthread = (struct chachathread *)thread;
 	int ret = 0;
@@ -180,7 +140,6 @@
 	fprintf(stderr, "Leaving %lu\n", pthread_self());		
 	//pthread_exit(&ret);
 	return NULL;
->>>>>>> 1933696d
 }
 
 
@@ -278,191 +237,6 @@
 
 	u_int chunk = 8196; // 8k bytes
 	// this chunk size is based on the maximum length passed which is
-<<<<<<< HEAD
-	// 32784 bytes. Thats 32k +4 bytes. The 4 bytes are the aad
-
-	if (len >= chunk) {
-            /* if the length of the inbound datagram is less than */
-            /* the chunk size don't bother with threading. */
-            //char *srcblk[4];
-            findent(stderr, 2, LVL_INDENT);
-            fprintf(stderr,".01: len (%d) is > chunk (%d)\n", len, chunk);
-            fflush(stderr);
-
-            u_int bufptr = 0; // track where we are in the buffer
-            int i = 0; // iterator
-            int total_chunks = 0; // holds total number of chunks made
-            int joined = 0; // number of threads successfullyj joined
-	    threadcount = 0; 
-            seqbuf[0] = 1; // set the cc20 sequence counter to 1
-            // we only need to initialize once.
-            if (!EVP_CipherInit(ctx->main_evp, NULL, NULL, seqbuf, 1)) {
-                r = SSH_ERR_LIBCRYPTO_ERROR;
-                goto out;
-            }
-
-
-            while (bufptr < len) {
-                findent(stderr, 3, LVL_INDENT);
-                fprintf(stderr,".01: bufptr < len\n");
-                fflush(stderr);
-		total_chunks++;
-                findent(stderr, 3, LVL_INDENT);
-                fprintf(stderr, ".02: aad: %d Len: %d, Buffptr: %d, Chunk: %d Diff: %d total_chunks %d\n", aadlen,
-			len, bufptr, chunk, (len-bufptr), total_chunks);
-                fflush(stderr);
-
-                if ((len - bufptr) >= chunk) {
-                    findent(stderr, 4, LVL_INDENT);
-                    fprintf(stderr,".01: len-buftr > chunk\n");
-                    fflush(stderr);
-                    thread[i].src = malloc(chunk);
-                    memcpy(thread[i].src, src+bufptr, chunk);
-                    findent(stderr, 4, LVL_INDENT);
-                    fprintf(stderr, ".02: bufptr is %d of %d diff %d\n", bufptr, len, (len - bufptr));
-                    fflush(stderr);
-                    thread[i].curpos = bufptr;
-                    thread[i].len = sizeof(thread[i].src);
-                    bufptr += chunk;
-                } else {
-                    findent(stderr, 4, LVL_INDENT);
-                    fprintf(stderr,".03: len - bufptr < chunk\n");
-                    fflush(stderr);
-                    thread[i].src = malloc(len-bufptr);
-                    memcpy(thread[i].src, src+bufptr, (len-bufptr));
-                    findent(stderr, 4, LVL_INDENT);
-                    fprintf(stderr,".04: bufptr1 is %d of %d diff %d\n", bufptr, len, (len - bufptr));
-                    fflush(stderr);
-                    thread[i].curpos = bufptr;
-                    thread[i].len = sizeof(thread[i].src);
-                    bufptr = len;
-                }
-
-                if (bufptr == len) {
-                    findent(stderr, 4, LVL_INDENT);
-                    fprintf(stderr, ".05: bfptr and len match\n");
-                    fflush(stderr);
-                }
-                findent(stderr, 3, LVL_INDENT);
-                fprintf(stderr,".03: chunk %d of size %d made\n", i, thread[i].len);
-                fflush(stderr);
-                i++;
-                //total_chunks++;
-            } /* while  */
-	    test_val = total_chunks; /* global to use in thread fun to compare thread count*/
-	                             /* get rid of this later */
-            for (i = 0; i < total_chunks; i++) {
-                findent(stderr, 3, LVL_INDENT);
-                fprintf(stderr,".04: building struct %d\n", i);
-                fflush(stderr);
-
-                // not the right way to do this but
-                // we use this to set the chacha counter to the correct
-                // value based on how many 512bit blocks we are passing.
-                // this assumes we are using 8196 byte chunks.
-                switch (i) {
-                case 0:
-                    seqbuf[0] = 1;
-                    break;
-                case 1:
-                    seqbuf[0] = 127;
-                    break;
-                case 2:
-                    seqbuf[0] = 255;
-                    seqbuf[1] = 1;
-                    break;
-                case 3:
-                    seqbuf[0] = 255;
-                    seqbuf[1] = 127;
-                    break;
-                default:
-                    findent(stderr, 4, LVL_INDENT);
-                    fprintf(stderr, ".01: unexpected number of chunks %d\n", i);
-                    fflush(stderr);
-                }
-
-                //fill the struct for the thread
-                thread[i].dest = dest; // this is the u_char dest var passed into this function
-                thread[i].aadlen = aadlen;
-                thread[i].seqbuf = seqbuf;
-                thread[i].ctx = ctx;
-                thread[i].response = 0;
-            } /* for  */
-
-            for (i=0; i < total_chunks; i++) {
-                // moved from prior loop as a test.
-                findent(stderr, 3, LVL_INDENT);
-                fprintf(stderr,".05: attempting to make thread id %lu (%d of %d)\n", thread[i].tid, i+1, total_chunks);
-                fflush(stderr);
-                pthread_create(&thread[i].tid, NULL, &chachapoly_thread_work, (void *)&thread[i]);
-                findent(stderr, 3, LVL_INDENT);
-                fprintf(stderr,".05: %d of %d %lu MADE\n", i+1, total_chunks, thread[i].tid);
-                fflush(stderr);
-                findent(stderr, 3, LVL_INDENT);
-                fprintf(stderr, ".06: attempting to join any remaining threads\n");
-                fflush(stderr);
-                int ptk_result;
-                if ((ptk_result = pthread_kill(thread[i].tid, 0)) != 0) {
-                    switch (ptk_result) {
-                    case ESRCH:
-                        findent(stderr, 4, LVL_INDENT);
-                        fprintf(stderr, ".01: pthread_kill failure: No thread id %lu in %s\n", thread[i].tid, __FUNCTION__);
-                        fflush(stderr);
-                        break;
-                    case EINVAL:
-                        findent(stderr, 4, LVL_INDENT);
-                        fprintf(stderr,".02: pthread_kill failure: Invalid thread id %lu in %s\n", thread[i].tid, __FUNCTION__);
-                        fflush(stderr);
-                        break;
-                    default:
-                        findent(stderr, 4, LVL_INDENT);
-                        debug (".03: joining %lu\n", thread[i].tid);
-                        fflush(stderr);
-                        switch (pthread_join(thread[i].tid, NULL)) {
-                        case EDEADLK:
-                            findent(stderr, 5, LVL_INDENT);
-                            fprintf(stderr,".01 pthread_join failure: Thread id %lu deadlock detected in %s\n, ", thread[i].tid, __FUNCTION__);
-                            fflush(stderr);
-                            break;
-                        case EINVAL:
-                            findent(stderr, 5, LVL_INDENT);
-                            fprintf(stderr, ".02 pthread_join failure: Invalid thread id %lu in %s\n", thread[i].tid, __FUNCTION__);
-                            fflush(stderr);
-                            break;
-                        case ESRCH:
-                            findent(stderr, 5, LVL_INDENT);
-                            fprintf(stderr, ".03 pthread_join failure: No thread id %lu in %s\n", thread[i].tid, __FUNCTION__);
-                            fflush(stderr);
-                            break;
-                        default:
-                            findent(stderr, 5, LVL_INDENT);
-                            fprintf(stderr, ".04 pthread_join success: joined thread id %lu in %s\n", thread[i].tid, __FUNCTION__);
-                            fflush(stderr);
-                            joined++;
-                        }
-                    }
-                }
-
-                findent(stderr, 3, LVL_INDENT);
-                fprintf(stderr,".07: %d of %d %lu JOIN\n", i, total_chunks, thread[i].tid);
-                fflush(stderr);
-                //if (thread[i].response == SSH_ERR_LIBCRYPTO_ERROR) {
-                //	fprintf(stderr,"Whoops!\n");
-                //	goto out;
-                //}
-                findent(stderr, 3, LVL_INDENT);
-                fprintf(stderr, ".08: Exiting join loop\ntotal: %d joined %d\n", total_chunks, joined);
-                fflush(stderr);
-            } /* for  */
-	    pthread_mutex_lock(&lock);
-	    while (threadcount < total_chunks) {
-		    findent(stderr, 0, LVL_INDENT);
-		    fprintf(stderr, "09: In while loop - TCOUNT %d and CHUNKS %d\n", threadcount, total_chunks);
-		    fflush(stderr);
-		    pthread_cond_wait(&cond, &lock);
-	    }
-	    pthread_mutex_unlock(&lock);
-=======
 	// 32784 bytes. Thats 32k +4 bytes. The 4 bytes are the aad 
 
 	if (len >= chunk) { /* if the length of the inbound datagram is less than */
@@ -586,7 +360,6 @@
 			free(thread[i].dest);			
 		}
 		
->>>>>>> 1933696d
 	} else { /*non threaded cc20 method*/
 		findent(stderr, 2, LVL_INDENT);
 		fprintf(stderr, ".02: len %d too small for threading\n", len);
